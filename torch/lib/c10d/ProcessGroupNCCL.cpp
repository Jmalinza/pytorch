#include "ProcessGroupNCCL.hpp"

#include <map>
#include <unordered_set>

#include <THC.h>
#include <THC/THCGeneral.hpp>

#include <ATen/cuda/CUDAGuard.h>

#include <c10d/Utils.hpp>
#include <c10d/private/CUDAUtils.hpp>

namespace c10d {

namespace {

// NCCL op mapping
std::map<ReduceOp, ncclRedOp_t> ncclOp = {
    {ReduceOp::MIN, ncclMin},
    {ReduceOp::MAX, ncclMax},
    {ReduceOp::SUM, ncclSum},
    {ReduceOp::PRODUCT, ncclProd},
};

// NCCL type typing
std::map<at::ScalarType, ncclDataType_t> ncclDataType = {
    {at::kChar, ncclInt8},
    {at::kByte, ncclUint8},
    {at::kFloat, ncclFloat},
    {at::kDouble, ncclDouble},
    {at::kInt, ncclInt32},
    {at::kLong, ncclInt64},
    {at::kHalf, ncclHalf},
};

// Helper function that gets the data type and issues error if not supported
ncclDataType_t getNcclDataType(at::ScalarType type) {
  try {
    return ncclDataType.at(type);
  } catch (std::out_of_range& e) {
    throw std::runtime_error("Unsupported data type for NCCL process group");
  }
}

// Get the deviceList String from the list of devices
std::string getKeyFromDevices(const std::vector<at::Device>& devices) {
  std::string deviceList;
  for (auto& device : devices) {
    if (deviceList.empty()) {
      deviceList = std::to_string(device.index());
    } else {
      deviceList += "," + std::to_string(device.index());
    }
  }
  return deviceList;
}

// Get the list of devices from list of tensors
std::vector<at::Device> getDeviceList(const std::vector<at::Tensor>& tensors) {
  std::vector<at::Device> res;
  res.reserve(tensors.size());
  for (auto& tensor : tensors) {
    res.push_back(tensor.device());
  }
  return res;
}

// Helper that lets the input ncclStreams to wait for the THC stream
void syncStreams(
    THCState* thcState,
    const std::vector<at::Device>& devices,
    std::vector<CUDAEvent>& ncclEvents,
    std::vector<at::cuda::CUDAStream>& ncclStreams) {
  at::DeviceGuard gpuGuard;
  for (size_t i = 0; i < devices.size(); ++i) {
    gpuGuard.set_index(devices[i].index());
    auto currentThcStream =
        THCState_getCurrentStreamOnDevice(thcState, devices[i].index());
    at::cuda::CUDAStream& ncclStream = ncclStreams[i];
    CUDAEvent& ncclEvent = ncclEvents[i];

    C10D_CUDA_CHECK(cudaEventRecord(ncclEvent.getEvent(), currentThcStream));
    C10D_CUDA_CHECK(
        cudaStreamWaitEvent(ncclStream.stream(), ncclEvent.getEvent(), 0));
  }
}

} // namespace

ProcessGroupNCCL::WorkNCCL::WorkNCCL(const std::vector<at::Device>& devices)
    : devices_(devices) {
  at::DeviceGuard gpuGuard;
  cudaEvents_.resize(devices.size());
  // Now create the CUDA events
  for (size_t i = 0; i < devices.size(); ++i) {
    gpuGuard.set_index(devices[i].index());
    cudaEvents_[i] = CUDAEvent::create(cudaEventDisableTiming);
  }
}

ProcessGroupNCCL::WorkNCCL::~WorkNCCL() {}

// Check if the NCCL kernels are queued on the GPUs
bool ProcessGroupNCCL::WorkNCCL::isCompleted() {
  return true;
}

// Helper that checks if the NCCL kernels are completed on the GPUs
bool ProcessGroupNCCL::WorkNCCL::finishedGPUExecution() const {
  at::DeviceGuard gpuGuard;
  for (size_t i = 0; i < devices_.size(); ++i) {
    gpuGuard.set_index(devices_[i].index());
    auto& cudaEvent = cudaEvents_[i];
    // Checking the work's corresponding CUDA events' status
    auto ret = cudaEventQuery(cudaEvent.getEvent());
    if (ret != cudaSuccess && ret != cudaErrorNotReady) {
      C10D_CUDA_CHECK(ret);
    }
    if (ret == cudaErrorNotReady) {
      return false;
    }
  }
  return true;
}

// Same as synchronize(), and will always return true
bool ProcessGroupNCCL::WorkNCCL::wait() {
  synchronize();
  return true;
}

// Waiting on the work's corresponding CUDA events
void ProcessGroupNCCL::WorkNCCL::synchronize() {
  auto thcState = ::at::globalContext().lazyInitCUDA();
  at::DeviceGuard gpuGuard;
  for (size_t i = 0; i < devices_.size(); ++i) {
    gpuGuard.set_index(devices_[i].index());
    auto thcStream =
        THCState_getCurrentStreamOnDevice(thcState, devices_[i].index());
    auto& cudaEvent = cudaEvents_[i];
    // Let THC stream wait for the NCCL stream
    C10D_CUDA_CHECK(cudaStreamWaitEvent(thcStream, cudaEvent.getEvent(), 0));
  }
}

bool ProcessGroupNCCL::WorkNCCL::isSuccess() const {
  return true;
}

const std::exception& ProcessGroupNCCL::WorkNCCL::exception() const {
  throw std::runtime_error(
      "exception() is not supported by NCCL process "
      "group's work, since isSuccess() will always return true, and "
      "isCompleted() and wait() will either succeed or throw");
}

std::unordered_map<ssize_t, ssize_t> ProcessGroupNCCL::pgUniqueNCCLIDCnt_;
ssize_t ProcessGroupNCCL::processGroupCounter_ = -1;
std::mutex ProcessGroupNCCL::pgTrackingLock_;

ProcessGroupNCCL::ProcessGroupNCCL(
    const std::shared_ptr<Store>& store,
    int rank,
    int size)
    : ProcessGroup(rank, size), store_(store) {
  thcState_ = ::at::globalContext().lazyInitCUDA();
  // Generate the Process Group ID for current PG, this needs to be identical
  // for all processes
  std::unique_lock<std::mutex> lock(pgTrackingLock_);
  ++processGroupCounter_;
  pgUniqueNCCLIDCnt_[processGroupCounter_] = -1;
  processGroupID_ = std::to_string(processGroupCounter_);
}

ProcessGroupNCCL::~ProcessGroupNCCL() {
  std::unique_lock<std::mutex> lock(pgTrackingLock_);
  pgUniqueNCCLIDCnt_.erase(std::stoull(processGroupID_));
}

void ProcessGroupNCCL::broadcastUniqueNCCLID(ncclUniqueId* ncclID) {
  // Every time when we create a new unique NCCL ID, we need to use a new
  // global key to access/update the store.
  // The key is a combination of processGroupID_ and the current count of
  // NCCL unique ID created
  std::unique_lock<std::mutex> lock(pgTrackingLock_);
  auto processGroupIDKey = std::stoull(processGroupID_);
  auto uniqueNCCLIDCnt = pgUniqueNCCLIDCnt_[processGroupIDKey] + 1;
  pgUniqueNCCLIDCnt_[processGroupIDKey] = uniqueNCCLIDCnt;

  lock.unlock();

  std::string storeKey =
      processGroupID_ + "_" + std::to_string(uniqueNCCLIDCnt);

  // Rank 0 writes to the store as bcast
  if (rank_ == 0) {
    auto ncclIDVal = std::vector<uint8_t>(
        reinterpret_cast<uint8_t*>(ncclID),
        reinterpret_cast<uint8_t*>(ncclID) + NCCL_UNIQUE_ID_BYTES);
    store_->set(storeKey, ncclIDVal);
    // Other ranks get to the store
  } else {
    auto ncclIDVal = store_->get(storeKey);
    // Just a sanity check
    if (ncclIDVal.size() != NCCL_UNIQUE_ID_BYTES) {
      throw std::runtime_error(
          "Unexpected NCCL unique ID length received "
          "from the store");
    }
    // Now put the data back to the input pointer
    memcpy(ncclID, ncclIDVal.data(), NCCL_UNIQUE_ID_BYTES);
  }
}

std::vector<std::shared_ptr<NCCLComm>>& ProcessGroupNCCL::getNCCLComm(
    const std::string& devicesKey,
    const std::vector<at::Device>& devices) {
  // Sanity check
  if (devicesKey.empty()) {
    throw std::runtime_error(
        "Not able to create/get the NCCL Communicator since "
        "the GPU devices are not known");
  }
  if (devNCCLCommMap_.find(devicesKey) != devNCCLCommMap_.end()) {
    // Reuse the cached communicator if there is one.
    return devNCCLCommMap_[devicesKey];
  }
  // NCCL communicator not cached, create a new entry
  std::vector<std::shared_ptr<NCCLComm>> ncclComms;
  ncclComms.resize(devices.size());

  // Create the unique NCCL ID and broadcast it
  ncclUniqueId ncclID;

  if (rank_ == 0) {
    C10D_NCCL_CHECK(ncclGetUniqueId(&ncclID));
  }

  // Broadcast so that each process can have a unique NCCL ID
  broadcastUniqueNCCLID(&ncclID);

  at::DeviceGuard gpuGuard;

  std::vector<CUDAEvent> eventVal;
  std::vector<at::cuda::CUDAStream> streamVal;

  eventVal.reserve(devices.size());
  streamVal.reserve(devices.size());

  // Create the NCCL communicators for each GPU
  C10D_NCCL_CHECK(ncclGroupStart());

  for (size_t i = 0; i < devices.size(); ++i) {
    // GPU world size and GPU rank
    int numRanks = getSize() * devices.size();
    int rank = getRank() * devices.size() + i;

    gpuGuard.set_index(devices[i].index());
    ncclComms[i] = NCCLComm::create(numRanks, rank, ncclID);

    // Also create the NCCL streams and events
<<<<<<< HEAD
    streamVal.push_back(at::cuda::createCUDAStream());
=======
    streamVal[i] = at::cuda::getStreamFromPool();
>>>>>>> ee1908eb
    // Event created using cudaEventDisableTiming flag and not
    // cudaEventBlockingSync flag will provide the best performance when used
    // with cudaStreamWaitEvent() and cudaEventQuery(). Since we here don't
    // measure the performance using cudaEvent, this should be set.
    eventVal.push_back(CUDAEvent::create(cudaEventDisableTiming));
  }

  C10D_NCCL_CHECK(ncclGroupEnd());

  // Move the NCCL resource to cache
  devNCCLCommMap_.emplace(devicesKey, std::move(ncclComms));
  ncclStreams_.emplace(devicesKey, std::move(streamVal));
  ncclEvents_.emplace(devicesKey, std::move(eventVal));

  return devNCCLCommMap_[devicesKey];
}

// Helper function that checks the input and output tensors for validity
void ProcessGroupNCCL::tensorCheckHelper(
    const std::vector<at::Tensor>& input,
    const std::vector<at::Tensor>& output,
    int outputOverInput) {
  if (input.size() * outputOverInput != output.size()) {
    throw std::runtime_error(
        "Input tensor sequence should have the same "
        "number of tensors as the output tensor sequence");
  }

  if (input.size() == 0) {
    throw std::runtime_error("The number of input tensors should not be zero");
  }

  if (input.size() > static_cast<size_t>(thcState_->numDevices)) {
    throw std::runtime_error(
        "The number of input tensors is larger than "
        "the number of available GPUs");
  }

  // To make sure each tensor is on separate devices
  std::unordered_set<int> usedDevices;
  usedDevices.reserve(input.size());

  auto inputNumElement = input[0].numel();
  auto elementType = input[0].type().scalarType();

  for (size_t i = 0; i < input.size(); ++i) {
    //  Check to make sure it's a GPU dense tensor
    if (!(input[i].type().is_cuda() && !input[i].type().is_sparse() &&
          output[i].type().is_cuda() && !output[i].type().is_sparse())) {
      throw std::runtime_error(
          "Only CUDA dense tensor is supported for NCCL "
          "collective operations");
    }
    // Check the tensor type is identical
    if (input[i].type().scalarType() != elementType ||
        output[i].type().scalarType() != elementType) {
      throw std::runtime_error(
          "Expecting all GPU tensors to have identical "
          "type");
    }
    // Check the input tensor size is identical
    if (input[i].numel() != inputNumElement) {
      throw std::runtime_error(
          "Expecting all input tensors to have identical "
          "number of elements");
    }
    // Check the output tensor size equals to input tensor size
    if (output[i].numel() != inputNumElement) {
      throw std::runtime_error(
          "The number of elements of output tensor does "
          "not match the number of elements of the input "
          "tensor");
    }
    // Contiguous verification
    if (!input[i].is_contiguous() || !output[i].is_contiguous()) {
      throw std::runtime_error("Expecting all GPU tensors to be contiguous");
    }

    bool inserted;
    std::tie(std::ignore, inserted) = usedDevices.insert(input[i].get_device());
    // Device verification, if the insertion didn't take place
    if (!inserted) {
      throw std::runtime_error("Expecting inputs on different GPU devices");
    }

    // Now check the output device
    if (input[i].get_device() != output[i].get_device()) {
      throw std::runtime_error(
          "Expecting input and output tensors to be on "
          "the same device");
    }
  }
}

std::shared_ptr<ProcessGroup::Work> ProcessGroupNCCL::allreduce(
    std::vector<at::Tensor>& tensors,
    const AllreduceOptions& opts) {
  tensorCheckHelper(tensors, tensors);

  auto devices = getDeviceList(tensors);
  auto key = getKeyFromDevices(devices);
  auto& ncclComms = getNCCLComm(key, devices);

  // First let NCCL streams wait for THC stream
  syncStreams(thcState_, devices, ncclEvents_[key], ncclStreams_[key]);

  // Work itself will create the CUDA events on all GPUs of tensors
  auto work = std::make_shared<ProcessGroupNCCL::WorkNCCL>(devices);

  at::DeviceGuard gpuGuard;

  std::unique_lock<std::mutex> cudaFreeMutexLock(
      *(THCCachingAllocator_getCudaFreeMutex()));

  C10D_NCCL_CHECK(ncclGroupStart());

  for (size_t i = 0; i < tensors.size(); ++i) {
    gpuGuard.set_index(devices[i].index());
    at::cuda::CUDAStream& ncclStream = ncclStreams_[key][i];

    C10D_NCCL_CHECK(ncclAllReduce(
        tensors[i].data_ptr(),
        tensors[i].data_ptr(),
        tensors[i].numel(),
        getNcclDataType(tensors[i].type().scalarType()),
        ncclOp[opts.reduceOp],
        ncclComms[i]->getNcclComm(),
        ncclStream.stream()));
  }

  C10D_NCCL_CHECK(ncclGroupEnd());

  // Event should only be recorded after the ncclGroupEnd()
  for (size_t i = 0; i < tensors.size(); ++i) {
    at::cuda::CUDAStream& ncclStream = ncclStreams_[key][i];
    CUDAEvent& cudaEvent = work->cudaEvents_[i];

    C10D_CUDA_CHECK(cudaEventRecord(cudaEvent.getEvent(), ncclStream.stream()));
  }

  return work;
}

std::shared_ptr<ProcessGroup::Work> ProcessGroupNCCL::broadcast(
    std::vector<at::Tensor>& tensors,
    const BroadcastOptions& opts) {
  tensorCheckHelper(tensors, tensors);

  auto devices = getDeviceList(tensors);
  auto key = getKeyFromDevices(devices);
  auto& ncclComms = getNCCLComm(key, devices);

  // First let NCCL streams wait for THC stream
  syncStreams(thcState_, devices, ncclEvents_[key], ncclStreams_[key]);

  // Work itself will create the CUDA events on all GPUs of tensors
  auto work = std::make_shared<ProcessGroupNCCL::WorkNCCL>(devices);

  at::DeviceGuard gpuGuard;

  std::unique_lock<std::mutex> cudaFreeMutexLock(
      *(THCCachingAllocator_getCudaFreeMutex()));

  C10D_NCCL_CHECK(ncclGroupStart());

  for (size_t i = 0; i < tensors.size(); ++i) {
    gpuGuard.set_index(devices[i].index());
    at::cuda::CUDAStream& ncclStream = ncclStreams_[key][i];
    // root rank of the the GPU
    int root = opts.rootRank * tensors.size() + opts.rootTensor;

    C10D_NCCL_CHECK(ncclBcast(
        tensors[i].data_ptr(),
        tensors[i].numel(),
        getNcclDataType(tensors[i].type().scalarType()),
        root,
        ncclComms[i]->getNcclComm(),
        ncclStream.stream()));
  }

  C10D_NCCL_CHECK(ncclGroupEnd());

  // Event should only be recorded after the ncclGroupEnd()
  for (size_t i = 0; i < tensors.size(); ++i) {
    at::cuda::CUDAStream& ncclStream = ncclStreams_[key][i];
    CUDAEvent& cudaEvent = work->cudaEvents_[i];

    C10D_CUDA_CHECK(cudaEventRecord(cudaEvent.getEvent(), ncclStream.stream()));
  }

  return work;
}

std::shared_ptr<ProcessGroup::Work> ProcessGroupNCCL::reduce(
    std::vector<at::Tensor>& tensors,
    const ReduceOptions& opts) {
  tensorCheckHelper(tensors, tensors);

  auto devices = getDeviceList(tensors);
  auto key = getKeyFromDevices(devices);
  auto& ncclComms = getNCCLComm(key, devices);

  // First let NCCL streams wait for THC stream
  syncStreams(thcState_, devices, ncclEvents_[key], ncclStreams_[key]);

  // Work itself will create the CUDA events on all GPUs of tensors
  auto work = std::make_shared<ProcessGroupNCCL::WorkNCCL>(devices);

  at::DeviceGuard gpuGuard;

  std::unique_lock<std::mutex> cudaFreeMutexLock(
      *(THCCachingAllocator_getCudaFreeMutex()));

  C10D_NCCL_CHECK(ncclGroupStart());

  for (size_t i = 0; i < tensors.size(); ++i) {
    gpuGuard.set_index(devices[i].index());
    at::cuda::CUDAStream& ncclStream = ncclStreams_[key][i];
    // root rank of the the GPU
    int root = opts.rootRank * tensors.size() + opts.rootTensor;

    C10D_NCCL_CHECK(ncclReduce(
        tensors[i].data_ptr(),
        tensors[i].data_ptr(),
        tensors[i].numel(),
        getNcclDataType(tensors[i].type().scalarType()),
        ncclOp[opts.reduceOp],
        root,
        ncclComms[i]->getNcclComm(),
        ncclStream.stream()));
  }

  C10D_NCCL_CHECK(ncclGroupEnd());

  // Event should only be recorded after the ncclGroupEnd()
  for (size_t i = 0; i < tensors.size(); ++i) {
    at::cuda::CUDAStream& ncclStream = ncclStreams_[key][i];
    CUDAEvent& cudaEvent = work->cudaEvents_[i];

    C10D_CUDA_CHECK(cudaEventRecord(cudaEvent.getEvent(), ncclStream.stream()));
  }

  return work;
}

std::shared_ptr<ProcessGroup::Work> ProcessGroupNCCL::allgather(
    std::vector<std::vector<at::Tensor>>& outputTensors,
    std::vector<at::Tensor>& inputTensors) {
  if (outputTensors.size() != inputTensors.size()) {
    throw std::runtime_error("allgather: input and output size mismatch");
  }
  std::vector<at::Tensor> flattenOutputTensors;
  flattenOutputTensors.resize(outputTensors.size());

  for (size_t i = 0; i < outputTensors.size(); ++i) {
    tensorCheckHelper(
        std::vector<at::Tensor>{inputTensors[i]},
        outputTensors[i],
        size_ * inputTensors.size());
    // Flatten the output tensors (from all ranks) to a single big tensor
    flattenOutputTensors[i] = newLikeFlat(outputTensors, i);

    if (static_cast<size_t>(flattenOutputTensors[i].numel()) !=
        inputTensors[i].numel() * size_ * inputTensors.size()) {
      throw std::runtime_error("Unexpected size for flatten tensor");
    }
  }

  auto devices = getDeviceList(inputTensors);
  auto key = getKeyFromDevices(devices);
  auto& ncclComms = getNCCLComm(key, devices);

  // First let NCCL streams wait for THC stream
  syncStreams(thcState_, devices, ncclEvents_[key], ncclStreams_[key]);

  // Work itself will create the CUDA events on all GPUs of tensors
  auto work = std::make_shared<ProcessGroupNCCL::WorkNCCL>(devices);

  at::DeviceGuard gpuGuard;

  std::unique_lock<std::mutex> cudaFreeMutexLock(
      *(THCCachingAllocator_getCudaFreeMutex()));

  C10D_NCCL_CHECK(ncclGroupStart());

  for (size_t i = 0; i < inputTensors.size(); ++i) {
    gpuGuard.set_index(devices[i].index());

    at::cuda::CUDAStream& ncclStream = ncclStreams_[key][i];

    C10D_NCCL_CHECK(ncclAllGather(
        inputTensors[i].data_ptr(),
        flattenOutputTensors[i].data_ptr(),
        inputTensors[i].numel(),
        getNcclDataType(inputTensors[i].type().scalarType()),
        ncclComms[i]->getNcclComm(),
        ncclStream.stream()));
  }

  C10D_NCCL_CHECK(ncclGroupEnd());

  // Copy the flattened output tensors to the outputs
  for (size_t i = 0; i < outputTensors.size(); ++i) {
    at::cuda::CUDAStream& ncclStream = ncclStreams_[key][i];
    at::cuda::CUDAGuard guard(ncclStream);
    for (size_t j = 0; j < outputTensors[0].size(); ++j) {
      outputTensors[i][j].copy_(flattenOutputTensors[i][j], true);
    }
  }

  // Event should only be recorded after the ncclGroupEnd()
  for (size_t i = 0; i < inputTensors.size(); ++i) {
    at::cuda::CUDAStream& ncclStream = ncclStreams_[key][i];
    CUDAEvent& cudaEvent = work->cudaEvents_[i];

    C10D_CUDA_CHECK(cudaEventRecord(cudaEvent.getEvent(), ncclStream.stream()));
  }
  return work;
}

std::shared_ptr<ProcessGroup::Work> ProcessGroupNCCL::gather(
    std::vector<std::vector<at::Tensor>>& /* unused */,
    std::vector<at::Tensor>& /* unused */,
    const GatherOptions& /* unused */) {
  throw std::runtime_error("ProcessGroupNCCL does not support gather");
}

std::shared_ptr<ProcessGroup::Work> ProcessGroupNCCL::scatter(
    std::vector<at::Tensor>& /* unused */,
    std::vector<std::vector<at::Tensor>>& /* unused */,
    const ScatterOptions& /* unused */) {
  throw std::runtime_error("ProcessGroupNCCL does not support scatter");
}

std::shared_ptr<ProcessGroup::Work> ProcessGroupNCCL::send(
    std::vector<at::Tensor>& /* unused */,
    int /* unused */,
    int /* unused */) {
  throw std::runtime_error("ProcessGroupNCCL does not support send");
}

std::shared_ptr<ProcessGroup::Work> ProcessGroupNCCL::recv(
    std::vector<at::Tensor>& /* unused */,
    int /* unused */,
    int /* unused */) {
  throw std::runtime_error("ProcessGroupNCCL does not support recv");
}

std::shared_ptr<ProcessGroup::Work> ProcessGroupNCCL::recvAnysource(
    std::vector<at::Tensor>& /* unused */,
    int* /* unused */,
    int /* unused */) {
  throw std::runtime_error("ProcessGroupNCCL does not support recv");
}

std::shared_ptr<ProcessGroup::Work> ProcessGroupNCCL::barrier() {
  throw std::runtime_error("ProcessGroupNCCL does not support barrier");
}

std::unordered_map<int, int> ProcessGroupNCCL::getGroupRank() {
  throw std::runtime_error("ProcessGroupNCCL doest not support getGroupRank");
}

} // namespace c10d<|MERGE_RESOLUTION|>--- conflicted
+++ resolved
@@ -260,11 +260,7 @@
     ncclComms[i] = NCCLComm::create(numRanks, rank, ncclID);
 
     // Also create the NCCL streams and events
-<<<<<<< HEAD
-    streamVal.push_back(at::cuda::createCUDAStream());
-=======
-    streamVal[i] = at::cuda::getStreamFromPool();
->>>>>>> ee1908eb
+    streamVal.push_back(at::cuda::getStreamFromPool());
     // Event created using cudaEventDisableTiming flag and not
     // cudaEventBlockingSync flag will provide the best performance when used
     // with cudaStreamWaitEvent() and cudaEventQuery(). Since we here don't
