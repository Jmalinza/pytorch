--- conflicted
+++ resolved
@@ -334,7 +334,7 @@
  * GPU present during runtime, at global initialization time we will set
  * the CPU memory allocator to allocate pinned memory.
  */
-struct CAFFE2_CUDA_API PinnedCPUAllocator final : at::Allocator {
+struct CAFFE2_CUDA_API PinnedCPUAllocator final : public at::Allocator {
   PinnedCPUAllocator() {}
   ~PinnedCPUAllocator() override {}
   at::DataPtr allocate(size_t nbytes) const override {
@@ -385,11 +385,7 @@
 
 class CAFFE2_CUDA_API CUDAStaticContext final : public BaseStaticContext {
  public:
-<<<<<<< HEAD
   at::DataPtr New(size_t nbytes) const override;
-=======
-  std::pair<void*, MemoryDeleter> New(size_t nbytes) const override;
->>>>>>> 364d610e
 
   DeviceType GetDeviceType() override {
     return CUDA;
