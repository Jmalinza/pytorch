#include <ATen/core/ivalue.h>
#include <ATen/core/Formatting.h>

<<<<<<< HEAD
#define TORCH_FORALL_TAGS(_)                                             \
  _(None)                                                                \
  _(Tensor) _(Double) _(Int) _(Tuple) _(IntList) _(DoubleList) _(String) \
      _(TensorList) _(Blob)
=======
#define TORCH_FORALL_TAGS(_) \
  _(None) \
  _(Tensor) \
  _(Double) \
  _(Int) \
  _(Tuple) \
  _(IntList) \
  _(DoubleList) \
  _(String) \
  _(TensorList) \
  _(Blob) \
  _(GenericList) \
  _(World) \
>>>>>>> fed91f87

namespace torch { namespace jit {

CAFFE2_API c10::intrusive_ptr<ConstantString> ConstantString::create(
    std::string str_) {
  return c10::make_intrusive<ConstantString>(std::move(str_));
}

namespace {

template<typename Elem>
std::ostream& printList(std::ostream & out, const List<Elem> &v,
  const std::string start, const std::string delim, const std::string finish) {
  out << start;
  for(size_t i = 0; i < v.elements().size(); ++i) {
    if(i > 0)
      out << delim;
    out << v.elements()[i];
  }
  out << finish;
  return out;
}

} // anonymous namespace

template<typename PointerType>
std::ostream& operator<<(std::ostream & out, const Shared<PointerType> & v) {
  return out << *v;
}

std::ostream& operator<<(std::ostream & out, const ConstantString & v) {
  return out << v.string();
}

template<typename Elem>
std::ostream& operator<<(std::ostream & out, const List<Elem> & v) {
  return printList<Elem>(out, v, "[", ", ", "]");
}

// tuple case
template<>
std::ostream& operator<<(std::ostream & out, const List<IValue> & v) {
  return printList<IValue>(out, v, "(", ", ", ")");
}

std::ostream& operator<<(std::ostream & out, const IValue & v) {
  switch(v.tag) {
    #define DEFINE_CASE(x) case IValue::Tag::x: return out << v.to ## x();
    TORCH_FORALL_TAGS(DEFINE_CASE)
    #undef DEFINE_CASE
  }
  AT_ERROR("Tag not found\n");
}

#undef TORCH_FORALL_TAGS

}}<|MERGE_RESOLUTION|>--- conflicted
+++ resolved
@@ -1,12 +1,6 @@
 #include <ATen/core/ivalue.h>
 #include <ATen/core/Formatting.h>
 
-<<<<<<< HEAD
-#define TORCH_FORALL_TAGS(_)                                             \
-  _(None)                                                                \
-  _(Tensor) _(Double) _(Int) _(Tuple) _(IntList) _(DoubleList) _(String) \
-      _(TensorList) _(Blob)
-=======
 #define TORCH_FORALL_TAGS(_) \
   _(None) \
   _(Tensor) \
@@ -20,7 +14,6 @@
   _(Blob) \
   _(GenericList) \
   _(World) \
->>>>>>> fed91f87
 
 namespace torch { namespace jit {
 
