#pragma once
<<<<<<< HEAD

/// Defines the Half type (half-precision floating-point) including conversions
/// to standard C types and basic arithmetic operations. Note that arithmetic
/// operations are implemented by converting to floating point and
/// performing the operation in float32, instead of using CUDA half intrinisics.
/// Most uses of this type within ATen are memory bound, including the
/// element-wise kernels, and the half intrinisics aren't efficient on all GPUs.
/// If you are writing a compute bound kernel, you can use the CUDA half
/// intrinsics directly on the Half type from device code.

#include <ATen/core/Macros.h>
#include <c10/util/C++17.h>
#include "typeid.h"

#include <cmath>
#include <cstdint>
#include <iosfwd>
#include <limits>
#include <stdexcept>
#include <string>
#include <utility>
#include <sstream>
#include <complex>

#ifdef __CUDACC__
#include <cuda_fp16.h>
#endif

#ifdef __HIPCC__
#include <hip/hip_fp16.h>
#endif

namespace at {

namespace detail {

CAFFE2_API float halfbits2float(unsigned short bits);
CAFFE2_API unsigned short float2halfbits(float value);

} // namespace detail

struct alignas(2) Half {
  unsigned short x;

  struct from_bits_t {};
  static constexpr from_bits_t from_bits = from_bits_t();

  // HIP wants __host__ __device__ tag, CUDA does not
#ifdef __HIP_PLATFORM_HCC__
  AT_HOST_DEVICE Half() = default;
#else
  Half() = default;
#endif

  constexpr AT_HOST_DEVICE Half(unsigned short bits, from_bits_t) : x(bits){};
  inline AT_HOST_DEVICE Half(float value);
  inline AT_HOST_DEVICE operator float() const;

#if defined(__CUDACC__) || defined(__HIPCC__)
  inline AT_HOST_DEVICE Half(const __half& value);
  inline AT_HOST_DEVICE operator __half() const;
#endif
};

// This is just a placeholder for whatever complex representation we
// end up deciding to use for half-precision complex numbers.
struct alignas(4) ComplexHalf {
  Half real_;
  Half imag_;
  ComplexHalf() = default;
  Half real() const { return real_; }
  Half imag() const { return imag_; }
  inline ComplexHalf(std::complex<float> value)
    : real_(value.real()), imag_(value.imag()) {}
  inline operator std::complex<float>() const {
    return {real_, imag_};
  }
};

template <typename T>
struct is_complex_t : public std::false_type {};

template <typename T>
struct is_complex_t<std::complex<T>> : public std::true_type {};

template <>
struct is_complex_t<ComplexHalf> : public std::true_type {};

// Extract double from std::complex<double>; is identity otherwise
// TODO: Write in more idiomatic C++17
template <typename T> struct scalar_value_type                  { using type = T; };
template <typename T> struct scalar_value_type<std::complex<T>> { using type = T; };
template <>           struct scalar_value_type<ComplexHalf>     { using type = Half; };

// The old implementation of Converter as a function made nvcc's head explode
// when we added std::complex on top of the specializations for CUDA-only types
// like __half, so I rewrote it as a templated class (so, no more overloads,
// just (partial) specialization).

template <typename To, typename From, typename Enable = void>
struct Converter {
  To operator()(From f) {
    return static_cast<To>(f);
  }
};

template <typename To, typename From>
To convert(From from) {
  return Converter<To, From>()(from);
}

template <typename To, typename FromV>
struct Converter<
  To, std::complex<FromV>,
  typename std::enable_if<
    c10::guts::negation<
      is_complex_t<To>
    >::value
  >::type
> {
  To operator()(std::complex<FromV> f) {
    return static_cast<To>(f.real());
  }
};

// skip isnan and isinf check for integral types
template <typename To, typename From>
typename std::enable_if<std::is_integral<From>::value, bool>::type overflows(
    From f) {
  using limit = std::numeric_limits<typename scalar_value_type<To>::type>;
  if (!limit::is_signed && std::numeric_limits<From>::is_signed) {
    // allow for negative numbers to wrap using two's complement arithmetic.
    // For example, with uint8, this allows for `a - b` to be treated as
    // `a + 255 * b`.
    return f > limit::max() || (f < 0 && -static_cast<uint64_t>(f) > limit::max());
  } else {
    return f < limit::lowest() || f > limit::max();
  }
}

template <typename To, typename From>
typename std::enable_if<std::is_floating_point<From>::value, bool>::type overflows(
    From f) {
  using limit = std::numeric_limits<typename scalar_value_type<To>::type>;
  if (limit::has_infinity && std::isinf(static_cast<double>(f))) {
    return false;
  }
  if (!limit::has_quiet_NaN && (f != f)) {
    return true;
  }
  return f < limit::lowest() || f > limit::max();
}


template <typename To, typename From>
typename std::enable_if<is_complex_t<From>::value, bool>::type overflows(
    From f) {
  // casts from complex to real are considered to overflow if the
  // imaginary component is non-zero
  if (!is_complex_t<To>::value && f.imag() != 0) {
    return true;
  }
  // Check for overflow componentwise
  // (Technically, the imag overflow check is guaranteed to be false
  // when !is_complex_t<To>, but any optimizer worth its salt will be
  // able to figure it out.)
  return overflows<typename scalar_value_type<To>::type, typename From::value_type>(f.real()) ||
         overflows<typename scalar_value_type<To>::type, typename From::value_type>(f.imag());
}

template <typename To, typename From>
To checked_convert(From f, const char* name) {
  if (overflows<To, From>(f)) {
    std::ostringstream oss;
    oss << "value cannot be converted to type " << name << " without overflow: " << f;
    throw std::domain_error(oss.str());
  }
  return convert<To, From>(f);
}

CAFFE2_API std::ostream& operator<<(std::ostream& out, const Half& value);

} // namespace at

// Make at::Half a fundamental type.
namespace std {
template<>
struct is_fundamental<at::Half> : std::true_type {
};
}  // namespace std

namespace caffe2 {
CAFFE_DECLARE_PREALLOCATED_KNOWN_TYPE(5, at::Half)
CAFFE_DECLARE_PREALLOCATED_KNOWN_TYPE(8, at::ComplexHalf)
} // namespace caffe2

#include "ATen/core/Half-inl.h"
=======
#include "c10/Half.h"
>>>>>>> 32260c93
<|MERGE_RESOLUTION|>--- conflicted
+++ resolved
@@ -1,202 +1,2 @@
 #pragma once
-<<<<<<< HEAD
-
-/// Defines the Half type (half-precision floating-point) including conversions
-/// to standard C types and basic arithmetic operations. Note that arithmetic
-/// operations are implemented by converting to floating point and
-/// performing the operation in float32, instead of using CUDA half intrinisics.
-/// Most uses of this type within ATen are memory bound, including the
-/// element-wise kernels, and the half intrinisics aren't efficient on all GPUs.
-/// If you are writing a compute bound kernel, you can use the CUDA half
-/// intrinsics directly on the Half type from device code.
-
-#include <ATen/core/Macros.h>
-#include <c10/util/C++17.h>
-#include "typeid.h"
-
-#include <cmath>
-#include <cstdint>
-#include <iosfwd>
-#include <limits>
-#include <stdexcept>
-#include <string>
-#include <utility>
-#include <sstream>
-#include <complex>
-
-#ifdef __CUDACC__
-#include <cuda_fp16.h>
-#endif
-
-#ifdef __HIPCC__
-#include <hip/hip_fp16.h>
-#endif
-
-namespace at {
-
-namespace detail {
-
-CAFFE2_API float halfbits2float(unsigned short bits);
-CAFFE2_API unsigned short float2halfbits(float value);
-
-} // namespace detail
-
-struct alignas(2) Half {
-  unsigned short x;
-
-  struct from_bits_t {};
-  static constexpr from_bits_t from_bits = from_bits_t();
-
-  // HIP wants __host__ __device__ tag, CUDA does not
-#ifdef __HIP_PLATFORM_HCC__
-  AT_HOST_DEVICE Half() = default;
-#else
-  Half() = default;
-#endif
-
-  constexpr AT_HOST_DEVICE Half(unsigned short bits, from_bits_t) : x(bits){};
-  inline AT_HOST_DEVICE Half(float value);
-  inline AT_HOST_DEVICE operator float() const;
-
-#if defined(__CUDACC__) || defined(__HIPCC__)
-  inline AT_HOST_DEVICE Half(const __half& value);
-  inline AT_HOST_DEVICE operator __half() const;
-#endif
-};
-
-// This is just a placeholder for whatever complex representation we
-// end up deciding to use for half-precision complex numbers.
-struct alignas(4) ComplexHalf {
-  Half real_;
-  Half imag_;
-  ComplexHalf() = default;
-  Half real() const { return real_; }
-  Half imag() const { return imag_; }
-  inline ComplexHalf(std::complex<float> value)
-    : real_(value.real()), imag_(value.imag()) {}
-  inline operator std::complex<float>() const {
-    return {real_, imag_};
-  }
-};
-
-template <typename T>
-struct is_complex_t : public std::false_type {};
-
-template <typename T>
-struct is_complex_t<std::complex<T>> : public std::true_type {};
-
-template <>
-struct is_complex_t<ComplexHalf> : public std::true_type {};
-
-// Extract double from std::complex<double>; is identity otherwise
-// TODO: Write in more idiomatic C++17
-template <typename T> struct scalar_value_type                  { using type = T; };
-template <typename T> struct scalar_value_type<std::complex<T>> { using type = T; };
-template <>           struct scalar_value_type<ComplexHalf>     { using type = Half; };
-
-// The old implementation of Converter as a function made nvcc's head explode
-// when we added std::complex on top of the specializations for CUDA-only types
-// like __half, so I rewrote it as a templated class (so, no more overloads,
-// just (partial) specialization).
-
-template <typename To, typename From, typename Enable = void>
-struct Converter {
-  To operator()(From f) {
-    return static_cast<To>(f);
-  }
-};
-
-template <typename To, typename From>
-To convert(From from) {
-  return Converter<To, From>()(from);
-}
-
-template <typename To, typename FromV>
-struct Converter<
-  To, std::complex<FromV>,
-  typename std::enable_if<
-    c10::guts::negation<
-      is_complex_t<To>
-    >::value
-  >::type
-> {
-  To operator()(std::complex<FromV> f) {
-    return static_cast<To>(f.real());
-  }
-};
-
-// skip isnan and isinf check for integral types
-template <typename To, typename From>
-typename std::enable_if<std::is_integral<From>::value, bool>::type overflows(
-    From f) {
-  using limit = std::numeric_limits<typename scalar_value_type<To>::type>;
-  if (!limit::is_signed && std::numeric_limits<From>::is_signed) {
-    // allow for negative numbers to wrap using two's complement arithmetic.
-    // For example, with uint8, this allows for `a - b` to be treated as
-    // `a + 255 * b`.
-    return f > limit::max() || (f < 0 && -static_cast<uint64_t>(f) > limit::max());
-  } else {
-    return f < limit::lowest() || f > limit::max();
-  }
-}
-
-template <typename To, typename From>
-typename std::enable_if<std::is_floating_point<From>::value, bool>::type overflows(
-    From f) {
-  using limit = std::numeric_limits<typename scalar_value_type<To>::type>;
-  if (limit::has_infinity && std::isinf(static_cast<double>(f))) {
-    return false;
-  }
-  if (!limit::has_quiet_NaN && (f != f)) {
-    return true;
-  }
-  return f < limit::lowest() || f > limit::max();
-}
-
-
-template <typename To, typename From>
-typename std::enable_if<is_complex_t<From>::value, bool>::type overflows(
-    From f) {
-  // casts from complex to real are considered to overflow if the
-  // imaginary component is non-zero
-  if (!is_complex_t<To>::value && f.imag() != 0) {
-    return true;
-  }
-  // Check for overflow componentwise
-  // (Technically, the imag overflow check is guaranteed to be false
-  // when !is_complex_t<To>, but any optimizer worth its salt will be
-  // able to figure it out.)
-  return overflows<typename scalar_value_type<To>::type, typename From::value_type>(f.real()) ||
-         overflows<typename scalar_value_type<To>::type, typename From::value_type>(f.imag());
-}
-
-template <typename To, typename From>
-To checked_convert(From f, const char* name) {
-  if (overflows<To, From>(f)) {
-    std::ostringstream oss;
-    oss << "value cannot be converted to type " << name << " without overflow: " << f;
-    throw std::domain_error(oss.str());
-  }
-  return convert<To, From>(f);
-}
-
-CAFFE2_API std::ostream& operator<<(std::ostream& out, const Half& value);
-
-} // namespace at
-
-// Make at::Half a fundamental type.
-namespace std {
-template<>
-struct is_fundamental<at::Half> : std::true_type {
-};
-}  // namespace std
-
-namespace caffe2 {
-CAFFE_DECLARE_PREALLOCATED_KNOWN_TYPE(5, at::Half)
-CAFFE_DECLARE_PREALLOCATED_KNOWN_TYPE(8, at::ComplexHalf)
-} // namespace caffe2
-
-#include "ATen/core/Half-inl.h"
-=======
-#include "c10/Half.h"
->>>>>>> 32260c93
+#include "c10/Half.h"